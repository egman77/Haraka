--- conflicted
+++ resolved
@@ -1357,13 +1357,8 @@
                    ' delay=' + delay +
                    ' fails=' + this.num_failures + 
                    ' rcpts=' + ok_recips.length + '/' + fail_recips.length + '/' + bounce_recips.length);
-<<<<<<< HEAD
     plugins.run_hooks("delivered", this, [host, ip, response, delay, port, mode, ok_recips, secured]);
-}
-=======
-    plugins.run_hooks("delivered", this, [host, ip, response, delay, port, mode, ok_recips]);
-};
->>>>>>> 1a1565c2
+};
 
 HMailItem.prototype.discard = function () {
     this.refcount--;
