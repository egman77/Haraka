--- conflicted
+++ resolved
@@ -43,12 +43,10 @@
         _check(test, 'MAIL FROM:<user@domain> somekey other=foo',
             ['<user@domain>', 'somekey', 'other=foo']);
     },
-<<<<<<< HEAD
     'RCPT TO ugly': function (test) {
         _check(test, 'RCPT TO: 0@mailblog.biz 0=9 1=9',
             ['<0@mailblog.biz>', '0=9', '1=9']);
-    }
-=======
+    },
     'RCPT TO:<r86x-ray@emailitin.com> state=1': function (test) {
         _check(test, 'RCPT TO:<r86x-ray@emailitin.com> state=1',
             ['<r86x-ray@emailitin.com>', 'state=1']);
@@ -56,6 +54,5 @@
     'RCPT TO:<user=name@domain.com> foo=bar': function (test) {
         _check(test, 'RCPT TO:<user=name@domain.com> foo=bar',
             ['<user=name@domain.com>', 'foo=bar']);
-    } 
->>>>>>> ff38515f
+    }, 
 };