// An RFC 2822 email header parser
var logger = require('./logger');

function Header (options) {
    this.headers = {};
    this.headers_decoded = {};
    this.header_list = [];
    this.options = options;
};

exports.Header = Header;

Header.prototype.parse = function (lines) {
    for (var i=0,l=lines.length; i < l; i++) {
        var line = lines[i];
        if (line.match(/^[ \t]/)) {
            // continuation
            this.header_list[this.header_list.length - 1] += line;
        }
        else {
            this.header_list.push(line);
        }
    }
        
    for (var i=0,l=this.header_list.length; i < l; i++) {
        var match = this.header_list[i].match(/^([^:]*):\s*([\s\S]*)$/);
        if (match) {
            var key = match[1].toLowerCase();
            var val = match[2];
            
<<<<<<< HEAD
            this._add_header(key, val, "unshift");
=======
            this._add_header(key, val, "push");
>>>>>>> 137005fb
        }
        else {
            logger.logerror("Header did not look right: " + this.header_list[i]);
        }
    }
};

function _decode_header (matched, encoding, cte, data) {
    cte = cte.toUpperCase();
    
    switch(cte) {
        case 'Q':
            data = data.replace('_', ' ');
            data = data.replace(/=([A-F0-9][A-F0-9])/gi, function (ignore, code) {
                return String.fromCharCode(parseInt(code, 16));
            });
            break;
        case 'B':
            data = new Buffer(data, "base64").toString();
            break;
        default:
            logger.logerror("Invalid header encoding type: " + cte);
    }
    
    // todo: convert with iconv if encoding != UTF-8
    
    return data;            
}

function decode_header (val) {
    // Fold continuations
    val = val.replace(/\n[ \t]+/g, "\n ");
    
    // remove end carriage return
    val = val.replace(/\r?\n$/, '');
    
    if (! (/=\?/.test(val)) ) {
        // no encoded stuff
        return val;
    }
    
    val = val.replace(/=\?([\w_-]+)\?([bqBQ])\?(.*?)\?=/g, _decode_header);
    
    return val;
}

Header.prototype.get = function (key) {
    return (this.headers[key.toLowerCase()] || []).join("\n");
};

Header.prototype.get_all = function (key) {
    return this.headers[key.toLowerCase()] || [];
};

Header.prototype.get_decoded = function (key) {
    return (this.headers_decoded[key.toLowerCase()] || []).join("\n");
};

Header.prototype.remove = function (key) {
    key = key.toLowerCase();
    delete this.headers[key];
    delete this.headers_decoded[key];
    
    this._remove_more(key);
}

Header.prototype._remove_more = function (key) {
    var key_len = key.length;
    var to_remove;
    for (var i=0,l=this.header_list.length; i < l; i++) {
        if (this.header_list[i].substring(0, key_len).toLowerCase() === key) {
            this.header_list.splice(i, 1);
            return this._remove_more(key);
        }
    }
};

Header.prototype._add_header = function (key, value, method) {
    this.headers[key] = this.headers[key] || [];
    this.headers[key][method](value);
    this.headers_decoded[key] = this.headers_decoded[key] || [];
    this.headers_decoded[key][method](decode_header(value));
};

Header.prototype.add = function (key, value) {
    this._add_header(key.toLowerCase(), value, "unshift");
    this.header_list.unshift(key + ': ' + value + '\n');
};

Header.prototype.add_end = function (key, value) {
    this._add_header(key.toLowerCase(), value, "push");
    this.header_list.push(key + ': ' + value + '\n');
}

Header.prototype.lines = function () {
    return this.header_list;
};

Header.prototype.toString = function () {
    return this.header_list.join("\n");
};<|MERGE_RESOLUTION|>--- conflicted
+++ resolved
@@ -28,11 +28,7 @@
             var key = match[1].toLowerCase();
             var val = match[2];
             
-<<<<<<< HEAD
-            this._add_header(key, val, "unshift");
-=======
             this._add_header(key, val, "push");
->>>>>>> 137005fb
         }
         else {
             logger.logerror("Header did not look right: " + this.header_list[i]);
