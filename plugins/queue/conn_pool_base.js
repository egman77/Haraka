// Base queue plugin.
// This cannot be used on its own. You need to inherit from it.
// See plugins/queue/smtp_forward.js for an example.

var sock = require('./line_socket');

<<<<<<< HEAD
exports.conn_get = function (self, next, connection, host, port, timeout) {
=======
// XXX: auto-register event handlers
exports.conn_get = function (connection, host, port, timeout) {
>>>>>>> 85d19412
    var conn = {};
    host = (host) ? host : 'localhost';
    port = (port) ? port : 25;
    timeout = (timeout || timeout == 0) ? timeout : 300;
    conn.pool_name = host + ':' + port + ':' + timeout;

    if (!connection) {
        throw new Error("Invalid Arguments");
    }

    if (connection.server.notes.conn_pool &&
        connection.server.notes.conn_pool[conn.pool_name] &&
        connection.server.notes.conn_pool[conn.pool_name].length) {
        connection.logdebug(this, "using connection from the pool: (" +
            connection.server.notes.conn_pool[conn.pool_name].length + ")");

        conn = connection.server.notes.conn_pool[conn.pool_name].shift();

        // We should just reset these things when we shift a connection off
        // since we have to setup stuff based on _this_ connection.
        conn.pool_connection = true;

        // Cleanup all old event listeners
        // Note, if new ones are added in the caller, please remove them here.
        conn.socket.removeAllListeners('error');
        conn.socket.removeAllListeners('timeout');
        conn.socket.removeAllListeners('close');
        conn.socket.removeAllListeners('connect');
        conn.socket.removeAllListeners('line');
        conn.socket.removeAllListeners('drain');

        var self = this;
        conn.socket.on('error', function (err) {
            self.conn_destroy(self, connection, conn);
        });

        conn.socket.on('timeout', function () {
            self.conn_destroy(self, connection, conn);
        });

        conn.socket.on('close', function (had_error) {
            self.conn_destroy(self, connection, conn);
        });
    }
    else {
        conn.socket = sock.connect(port, host);
        conn.socket.setTimeout(timeout * 1000);
        conn.pool_connection = false;
    }

<<<<<<< HEAD
    conn.set_next = function (cb) {
        this.next_called = false;

        this.next = function (retval, msg) {
            this.next_called = true;

            if (retval && msg) {
                return cb(retval, msg);
            }
            else if(retval) {
                return cb(retval);
            }
            else {
                return cb();
            }
        };
    };

    conn.response = [];
    conn.set_next(next);
=======
>>>>>>> 85d19412
    connection.notes.conn = conn;

    if (connection.server.notes.active_conections >= 0) {
        connection.server.notes.active_conections++;
    }
    else {
        connection.server.notes.active_conections = 1;
    }

    connection.logdebug(this, "active connections: (" +
        connection.server.notes.active_conections + ")");

    return conn;
}

// function will destroy an conn and pull it out of the idle array
exports.conn_destroy = function (connection, conn) {
    var reset_active_connections = 0;

    if (!connection || !conn) {
        throw new Error("Invalid Arguments");
    }

    if (conn && conn.socket) {
        connection.logdebug(this, "destroying connection");
        conn.socket.destroySoon();
        conn.socket = 0;
        reset_active_connections = 1;
    }

    // Unlink the connection from the proxy just in case we got here
    // without that happening already.
    if (connection && connection.notes.conn) {
        delete connection.notes.conn;
    }

    if (connection.server.notes.conn_pool &&
        connection.server.notes.conn_pool[conn.pool_name]) {
        // Pull that conn from the proxy pool.
        // Note we do not do this operation that often.
        var index = connection.server.notes.conn_pool[conn.pool_name].indexOf(conn);
        if (index != -1) {
            // if we are pulling something from the proxy pool, it is not
            // acttive.  This means we do not want to reset it.
            reset_active_connections = 0;
            connection.server.notes.conn_pool[conn.pool_name].splice(index, 1);
            connection.logdebug(this, "pulling dead connection from pool: (" +
                connection.server.notes.conn_pool[conn.pool_name].length + ")");
        }
    }

    if (reset_active_connections &&
        connection.server.notes.active_conections) {
        connection.server.notes.active_conections--;
        connection.logdebug(this, "active connections: (" +
            connection.server.notes.active_conections + ")");
    }

    return;
}

exports.conn_idle = function (connection) {
    if (!connection) {
        throw new Error("Invalid Arguments");
    }

    var conn = connection.notes.conn;

    if (!(conn)) {
        return;
    }

    if (connection.server.notes.conn_pool) {
        if (connection.server.notes.conn_pool[conn.pool_name]) {
            connection.server.notes.conn_pool[conn.pool_name].push(conn);
        }
        else {
            connection.server.notes.conn_pool[conn.pool_name] = [ conn ];
        }
    }
    else {
        connection.server.notes.conn_pool = {}
        connection.server.notes.conn_pool[conn.pool_name] = [ conn ];
    }

    connection.server.notes.active_conections--;

    connection.logdebug(this, "putting connection back in pool: (" +
        connection.server.notes.conn_pool[conn.pool_name].length + ")");
    connection.logdebug(this, "active connections: (" +
        connection.server.notes.active_conections + ")");

    // Unlink this connection from the proxy now that it is back
    // in the pool.
    if (connection && connection.notes.conn) {
        delete connection.notes.conn;
    }

    return;
}<|MERGE_RESOLUTION|>--- conflicted
+++ resolved
@@ -4,12 +4,7 @@
 
 var sock = require('./line_socket');
 
-<<<<<<< HEAD
-exports.conn_get = function (self, next, connection, host, port, timeout) {
-=======
-// XXX: auto-register event handlers
 exports.conn_get = function (connection, host, port, timeout) {
->>>>>>> 85d19412
     var conn = {};
     host = (host) ? host : 'localhost';
     port = (port) ? port : 25;
@@ -60,29 +55,7 @@
         conn.pool_connection = false;
     }
 
-<<<<<<< HEAD
-    conn.set_next = function (cb) {
-        this.next_called = false;
-
-        this.next = function (retval, msg) {
-            this.next_called = true;
-
-            if (retval && msg) {
-                return cb(retval, msg);
-            }
-            else if(retval) {
-                return cb(retval);
-            }
-            else {
-                return cb();
-            }
-        };
-    };
-
     conn.response = [];
-    conn.set_next(next);
-=======
->>>>>>> 85d19412
     connection.notes.conn = conn;
 
     if (connection.server.notes.active_conections >= 0) {
